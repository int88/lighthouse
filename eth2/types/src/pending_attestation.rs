--- conflicted
+++ resolved
@@ -2,44 +2,15 @@
 use crate::{AttestationData, Bitfield, Slot};
 use rand::RngCore;
 use serde_derive::Serialize;
-<<<<<<< HEAD
-use ssz::{hash, TreeHash};
-use ssz_derive::{Decode, Encode};
+use ssz_derive::{Decode, Encode, TreeHash};
 use test_random_derive::TestRandom;
 
-#[derive(Debug, Clone, PartialEq, Serialize, Encode, Decode, TestRandom)]
-=======
-use ssz_derive::{Decode, Encode, TreeHash};
-
-#[derive(Debug, Clone, PartialEq, Serialize, Encode, Decode, TreeHash)]
->>>>>>> 87ea95ce
+#[derive(Debug, Clone, PartialEq, Serialize, Encode, Decode, TreeHash, TestRandom)]
 pub struct PendingAttestation {
     pub aggregation_bitfield: Bitfield,
     pub data: AttestationData,
     pub custody_bitfield: Bitfield,
     pub inclusion_slot: Slot,
-}
-
-<<<<<<< HEAD
-impl TreeHash for PendingAttestation {
-    fn hash_tree_root_internal(&self) -> Vec<u8> {
-        let mut result: Vec<u8> = vec![];
-        result.append(&mut self.aggregation_bitfield.hash_tree_root_internal());
-        result.append(&mut self.data.hash_tree_root_internal());
-        result.append(&mut self.custody_bitfield.hash_tree_root_internal());
-        result.append(&mut self.inclusion_slot.hash_tree_root_internal());
-        hash(&result)
-=======
-impl<T: RngCore> TestRandom<T> for PendingAttestation {
-    fn random_for_test(rng: &mut T) -> Self {
-        Self {
-            data: <_>::random_for_test(rng),
-            aggregation_bitfield: <_>::random_for_test(rng),
-            custody_bitfield: <_>::random_for_test(rng),
-            inclusion_slot: <_>::random_for_test(rng),
-        }
->>>>>>> 87ea95ce
-    }
 }
 
 #[cfg(test)]
