--- conflicted
+++ resolved
@@ -54,11 +54,7 @@
     pub withdrawal_slot: u64,
     pub penalized_slot: u64,
     pub exit_count: u64,
-<<<<<<< HEAD
-    pub status: ValidatorStatus,
-=======
     pub status_flags: Option<StatusFlags>,
->>>>>>> fee12706
     pub custody_commitment: Hash256,
     pub latest_custody_reseed_slot: u64,
     pub penultimate_custody_reseed_slot: u64,
@@ -110,11 +106,7 @@
         s.append(&self.withdrawal_slot);
         s.append(&self.penalized_slot);
         s.append(&self.exit_count);
-<<<<<<< HEAD
-        s.append(&self.status);
-=======
         s.append(&status_flag_to_byte(self.status_flags));
->>>>>>> fee12706
         s.append(&self.custody_commitment);
         s.append(&self.latest_custody_reseed_slot);
         s.append(&self.penultimate_custody_reseed_slot);
@@ -132,11 +124,7 @@
         let (withdrawal_slot, i) = <_>::ssz_decode(bytes, i)?;
         let (penalized_slot, i) = <_>::ssz_decode(bytes, i)?;
         let (exit_count, i) = <_>::ssz_decode(bytes, i)?;
-<<<<<<< HEAD
-        let (status, i) = <_>::ssz_decode(bytes, i)?;
-=======
         let (status_flags_byte, i): (u8, usize) = <_>::ssz_decode(bytes, i)?;
->>>>>>> fee12706
         let (custody_commitment, i) = <_>::ssz_decode(bytes, i)?;
         let (latest_custody_reseed_slot, i) = <_>::ssz_decode(bytes, i)?;
         let (penultimate_custody_reseed_slot, i) = <_>::ssz_decode(bytes, i)?;
@@ -154,11 +142,7 @@
                 withdrawal_slot,
                 penalized_slot,
                 exit_count,
-<<<<<<< HEAD
-                status,
-=======
                 status_flags,
->>>>>>> fee12706
                 custody_commitment,
                 latest_custody_reseed_slot,
                 penultimate_custody_reseed_slot,
@@ -175,21 +159,15 @@
             withdrawal_credentials: <_>::random_for_test(rng),
             randao_commitment: <_>::random_for_test(rng),
             randao_layers: <_>::random_for_test(rng),
-<<<<<<< HEAD
             activation_slot: <_>::random_for_test(rng),
             exit_slot: <_>::random_for_test(rng),
             withdrawal_slot: <_>::random_for_test(rng),
             penalized_slot: <_>::random_for_test(rng),
             exit_count: <_>::random_for_test(rng),
-            status: <_>::random_for_test(rng),
-=======
-            exit_count: <_>::random_for_test(rng),
             status_flags: Some(<_>::random_for_test(rng)),
->>>>>>> fee12706
             custody_commitment: <_>::random_for_test(rng),
             latest_custody_reseed_slot: <_>::random_for_test(rng),
             penultimate_custody_reseed_slot: <_>::random_for_test(rng),
-            ..Self::default()
         }
     }
 }
