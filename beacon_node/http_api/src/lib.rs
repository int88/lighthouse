--- conflicted
+++ resolved
@@ -3534,11 +3534,8 @@
                 .or(post_beacon_pool_proposer_slashings.boxed())
                 .or(post_beacon_pool_voluntary_exits.boxed())
                 .or(post_beacon_pool_sync_committees.boxed())
-<<<<<<< HEAD
                 .or(post_beacon_pool_bls_to_execution_changes.boxed())
-=======
                 .or(post_beacon_rewards_sync_committee.boxed())
->>>>>>> a7351c00
                 .or(post_validator_duties_attester.boxed())
                 .or(post_validator_duties_sync.boxed())
                 .or(post_validator_aggregate_and_proofs.boxed())
